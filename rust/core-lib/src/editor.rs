// Copyright 2016 The xi-editor Authors.
//
// Licensed under the Apache License, Version 2.0 (the "License");
// you may not use this file except in compliance with the License.
// You may obtain a copy of the License at
//
//     http://www.apache.org/licenses/LICENSE-2.0
//
// Unless required by applicable law or agreed to in writing, software
// distributed under the License is distributed on an "AS IS" BASIS,
// WITHOUT WARRANTIES OR CONDITIONS OF ANY KIND, either express or implied.
// See the License for the specific language governing permissions and
// limitations under the License.

use std::borrow::{Borrow, Cow};
use std::cmp::min;
use std::collections::BTreeSet;

use serde_json::Value;

use xi_rope::rope::{Rope, RopeInfo, LinesMetric, count_newlines};
use xi_rope::interval::Interval;
use xi_rope::delta::{self, Delta, Transformer};
use xi_rope::engine::{Engine, RevId, RevToken};
use xi_rope::spans::SpansBuilder;
use xi_trace::trace_block;
use xi_rope::tree::Cursor;

use config::BufferItems;
use event_context::MAX_SIZE_LIMIT;
use edit_types::BufferEvent;
use layers::Layers;
use movement::{Movement, region_movement};
use plugins::PluginId;
use plugins::rpc::{PluginEdit, ScopeSpan, TextUnit, GetDataResponse};
use selection::{Selection, SelRegion};
use styles::ThemeStyleMap;
use view::{View, Replace};
use rpc::SelectionModifier;
use word_boundaries::WordCursor;

#[cfg(not(feature = "ledger"))]
pub struct SyncStore;
#[cfg(feature = "ledger")]
use fuchsia::sync::SyncStore;

// TODO This could go much higher without issue but while developing it is
// better to keep it low to expose bugs in the GC during casual testing.
const MAX_UNDOS: usize = 20;

enum IndentDirection {
    In,
    Out
}

pub struct Editor {
    /// The contents of the buffer.
    text: Rope,
    /// The CRDT engine, which tracks edit history and manages concurrent edits.
    engine: Engine,

    /// The most recent revision.
    last_rev_id: RevId,
    /// The revision of the last save.
    pristine_rev_id: RevId,
    undo_group_id: usize,
    /// Undo groups that may still be toggled
    live_undos: Vec<usize>,
    /// The index of the current undo; subsequent undos are currently 'undone'
    /// (but may be redone)
    cur_undo: usize,
    /// undo groups that are undone
    undos: BTreeSet<usize>,
    /// undo groups that are no longer live and should be gc'ed
    gc_undos: BTreeSet<usize>,

    this_edit_type: EditType,
    last_edit_type: EditType,

    revs_in_flight: usize,

    /// Used only on Fuchsia for syncing
    #[allow(dead_code)]
    sync_store: Option<SyncStore>,
    #[allow(dead_code)]
    last_synced_rev: RevId,

    layers: Layers,
}

impl Editor {
    /// Creates a new `Editor` with a new empty buffer.
    pub fn new() -> Editor {
        Self::with_text("")
    }

    /// Creates a new `Editor`, loading text into a new buffer.
    pub fn with_text<T>(text: T) -> Editor
        where T: Into<Rope>,
    {

        let engine = Engine::new(text.into());
        let buffer = engine.get_head().clone();
        let last_rev_id = engine.get_head_rev_id();

        Editor {
            text: buffer,
            engine,
            last_rev_id,
            pristine_rev_id: last_rev_id,
            undo_group_id: 1,
            // GC only works on undone edits or prefixes of the visible edits,
            // but initial file loading can create an edit with undo group 0,
            // so we want to collect that as part of the prefix.
            live_undos: vec![0],
            cur_undo: 1,
            undos: BTreeSet::new(),
            gc_undos: BTreeSet::new(),
            last_edit_type: EditType::Other,
            this_edit_type: EditType::Other,
            layers: Layers::default(),
            revs_in_flight: 0,
            sync_store: None,
            last_synced_rev: last_rev_id,
        }
    }

    pub(crate) fn get_buffer(&self) -> &Rope {
        &self.text
    }

    pub(crate) fn get_layers(&self) -> &Layers {
        &self.layers
    }

    pub(crate) fn get_layers_mut(&mut self) -> &mut Layers {
        &mut self.layers
    }

    pub(crate) fn get_head_rev_token(&self) -> u64 {
        self.engine.get_head_rev_id().token()
    }

    pub(crate) fn get_edit_type(&self) -> EditType {
        self.this_edit_type
    }

    pub(crate) fn get_active_undo_group(&self) -> usize {
        *self.live_undos.last().unwrap_or(&0)
    }

    pub(crate) fn update_edit_type(&mut self) {
        self.last_edit_type = self.this_edit_type;
        self.this_edit_type = EditType::Other
    }

    pub(crate) fn set_pristine(&mut self) {
        self.pristine_rev_id = self.engine.get_head_rev_id();
    }

    pub(crate) fn is_pristine(&self) -> bool {
        self.engine.is_equivalent_revision(self.pristine_rev_id,
                                           self.engine.get_head_rev_id())
    }

    /// Sets this Editor's contents to `text`, preserving undo state and cursor
    /// position when possible.
    pub fn reload(&mut self, text: Rope) {
        let mut builder = delta::Builder::new(self.text.len());
        let all_iv = Interval::new_closed_open(0, self.text.len());
        builder.replace(all_iv, text);
        self.add_delta(builder.build());
        self.set_pristine();
    }

    // each outstanding plugin edit represents a rev_in_flight.
    pub fn increment_revs_in_flight(&mut self) {
        self.revs_in_flight += 1;
    }

    // GC of CRDT engine is deferred until all plugins have acknowledged the new rev,
    // so when the ack comes back, potentially trigger GC.
    pub fn dec_revs_in_flight(&mut self) {
        self.revs_in_flight -= 1;
        self.gc_undos();
    }

    fn insert<T>(&mut self, view: &View, text: T)
        where T: Into<Rope>
    {
        let rope = text.into();
        let mut builder = delta::Builder::new(self.text.len());
        for region in view.sel_regions() {
            let iv = Interval::new_closed_open(region.min(), region.max());
            builder.replace(iv, rope.clone());
        }
        self.add_delta(builder.build());
    }

    /// Applies a delta to the text, and updates undo state.
    ///
    /// Records the delta into the CRDT engine so that it can be undone. Also
    /// contains the logic for merging edits into the same undo group. At call
    /// time, self.this_edit_type should be set appropriately.
    ///
    /// This method can be called multiple times, accumulating deltas that will
    /// be committed at once with `commit_delta`. Note that it does not update
    /// the views. Thus, view-associated state such as the selection and line
    /// breaks are to be considered invalid after this method, until the
    /// `commit_delta` call.
    fn add_delta(&mut self, delta: Delta<RopeInfo>) {
        let head_rev_id = self.engine.get_head_rev_id();
        let undo_group;

        if !self.this_edit_type.breaks_undo_group(self.last_edit_type)
            && !self.live_undos.is_empty()
        {
            undo_group = *self.live_undos.last().unwrap();
        } else {
            undo_group = self.undo_group_id;
            self.gc_undos.extend(&self.live_undos[self.cur_undo..]);
            self.live_undos.truncate(self.cur_undo);
            self.live_undos.push(undo_group);
            if self.live_undos.len() <= MAX_UNDOS {
                self.cur_undo += 1;
            } else {
                self.gc_undos.insert(self.live_undos.remove(0));
            }
            self.undo_group_id += 1;
        }
        self.last_edit_type = self.this_edit_type;
        let priority = 0x10000;
        self.engine.edit_rev(priority, undo_group, head_rev_id.token(), delta);
        self.text = self.engine.get_head().clone();
    }

    /// generates a delta from a plugin's response and applies it to the buffer.
    pub fn apply_plugin_edit(&mut self, edit: PluginEdit) {
        let _t = trace_block("Editor::apply_plugin_edit", &["core"]);
        let undo_group = edit.undo_group;
        if let Some(undo_group) = undo_group {
            // non-async edits modify their associated revision
            //TODO: get priority working, so that plugin edits don't
            // necessarily move cursor
            self.engine.edit_rev(edit.priority as usize, undo_group,
                                 edit.rev, edit.delta);
            self.text = self.engine.get_head().clone();
        }
        else {
            self.add_delta(edit.delta);
        }
    }

    /// Commits the current delta. If the buffer has changed, returns
    /// a 3-tuple containing the delta representing the changes, the previous
    /// buffer, and a bool indicating whether selections should be preserved.
    pub(crate) fn commit_delta(&mut self)
        -> Option<(Delta<RopeInfo>, Rope, bool)> {
        let _t = trace_block("Editor::commit_delta", &["core"]);

        if self.engine.get_head_rev_id() == self.last_rev_id {
            return None;
        }

        let last_token = self.last_rev_id.token();
        let delta = self.engine.delta_rev_head(last_token);
        // TODO (performance): it's probably quicker to stash last_text
        // rather than resynthesize it.
        let last_text = self.engine.get_rev(last_token)
            .expect("last_rev not found");

        let keep_selections = self.this_edit_type == EditType::Transpose;
        self.layers.update_all(&delta);

        self.last_rev_id = self.engine.get_head_rev_id();
        self.sync_state_changed();
        Some((delta, last_text, keep_selections))
    }

    #[cfg(not(target_os = "fuchsia"))]
    fn gc_undos(&mut self) {
        if self.revs_in_flight == 0 && !self.gc_undos.is_empty() {
            self.engine.gc(&self.gc_undos);
            self.undos = &self.undos - &self.gc_undos;
            self.gc_undos.clear();
        }
    }

    #[cfg(target_os = "fuchsia")]
    fn gc_undos(&mut self) {
        // Never run GC on Fuchsia so that peers don't invalidate our
        // last_rev_id and so that merge will work.
    }

    pub fn merge_new_state(&mut self, new_engine: Engine) {
        self.engine.merge(&new_engine);
        self.text = self.engine.get_head().clone();
        // TODO: better undo semantics. This only implements separate undo
        // histories for low concurrency.
        self.undo_group_id = self.engine.max_undo_group_id() + 1;
        self.last_synced_rev = self.engine.get_head_rev_id();
        self.commit_delta();
        //self.render();
        //FIXME: render after fuchsia sync
    }

    /// See `Engine::set_session_id`. Only useful for Fuchsia sync.
    pub fn set_session_id(&mut self, session: (u64,u32)) {
        self.engine.set_session_id(session);
    }

    #[cfg(feature = "ledger")]
    pub fn set_sync_store(&mut self, sync_store: SyncStore) {
        self.sync_store = Some(sync_store);
    }

    #[cfg(not(feature = "ledger"))]
    pub fn sync_state_changed(&mut self) {
    }

    #[cfg(feature = "ledger")]
    pub fn sync_state_changed(&mut self) {
        if let Some(sync_store) = self.sync_store.as_mut() {
            // we don't want to sync right after recieving a new merge
            if self.last_synced_rev != self.engine.get_head_rev_id() {
                self.last_synced_rev = self.engine.get_head_rev_id();
                sync_store.state_changed();
            }
        }
    }

    #[cfg(feature = "ledger")]
    pub fn transaction_ready(&mut self) {
        if let Some(sync_store) = self.sync_store.as_mut() {
            sync_store.commit_transaction(&self.engine);
        }
    }

    fn delete_backward(&mut self, view: &View, config: &BufferItems) {
        // TODO: this function is workable but probably overall code complexity
        // could be improved by implementing a "backspace" movement instead.
        let mut builder = delta::Builder::new(self.text.len());
        for region in view.sel_regions() {
            let start = if !region.is_caret() {
                region.min()
            } else {
                // backspace deletes max(1, tab_size) contiguous spaces
                let (_, c) = view.offset_to_line_col(&self.text, region.start);

                let tab_off = c % config.tab_size;
                let tab_size = config.tab_size;
                let tab_size = if tab_off == 0 { tab_size } else { tab_off };
                let tab_start = region.start.saturating_sub(tab_size);
                let preceded_by_spaces = region.start > 0 &&
                    (tab_start..region.start).all(|i| self.text.byte_at(i) == b' ');
                if preceded_by_spaces
                    && config.translate_tabs_to_spaces
                    && config.use_tab_stops {
                    tab_start
                } else {
                    self.text.prev_grapheme_offset(region.end)
                        .unwrap_or(region.end)
               }
            };

            let iv = Interval::new_closed_open(start, region.max());
            if !iv.is_empty() {
                builder.delete(iv);
            }
        }

        if !builder.is_empty() {
            self.this_edit_type = EditType::Delete;
            self.add_delta(builder.build());
        }
    }

    /// Common logic for a number of delete methods. For each region in the
    /// selection, if the selection is a caret, delete the region between
    /// the caret and the movement applied to the caret, otherwise delete
    /// the region.
    ///
    /// If `save` is set, save the deleted text into the kill ring.
    fn delete_by_movement(&mut self, view: &View, movement: Movement,
                          save: bool, kill_ring: &mut Rope) {
        // We compute deletions as a selection because the merge logic
        // is convenient. Another possibility would be to make the delta
        // builder able to handle overlapping deletions (with union semantics).
        let mut deletions = Selection::new();
        for &r in view.sel_regions() {
            if r.is_caret() {
                let new_region = region_movement(movement, r, view,
                                                 &self.text, true);
                deletions.add_region(new_region);
            } else {
                deletions.add_region(r);
            }
        }
        if save {
            let saved = self.extract_sel_regions(&deletions)
                .unwrap_or_default();
            *kill_ring = Rope::from(saved);
        }
        self.delete_sel_regions(&deletions);
    }

    /// Deletes the given regions.
    fn delete_sel_regions(&mut self, sel_regions: &[SelRegion]) {
        let mut builder = delta::Builder::new(self.text.len());
        for region in sel_regions {
            let iv = Interval::new_closed_open(region.min(), region.max());
            if !iv.is_empty() {
                builder.delete(iv);
            }
        }
        if !builder.is_empty() {
            self.this_edit_type = EditType::Delete;
            self.add_delta(builder.build());
        }
    }

    /// Extracts non-caret selection regions into a string,
    /// joining multiple regions with newlines.
    fn extract_sel_regions(&self, sel_regions: &[SelRegion]) -> Option<Cow<str>> {
        let mut saved = None;
        for region in sel_regions {
            if !region.is_caret() {
                let val = self.text.slice_to_cow(region);
                match saved {
                    None => saved = Some(val),
                    Some(ref mut s) => {
                        s.to_mut().push('\n');
                        s.to_mut().push_str(&val);
                    }
                }
            }
        }
        saved
    }

    fn insert_newline(&mut self, view: &View, config: &BufferItems) {
        self.this_edit_type = EditType::InsertNewline;
        self.insert(view, &config.line_ending);
    }

    fn insert_tab(&mut self, view: &View, config: &BufferItems) {
        self.this_edit_type = EditType::InsertChars;
        let mut builder = delta::Builder::new(self.text.len());
        let const_tab_text = self.get_tab_text(config, None);

        if view.sel_regions().len() > 1 {
            // if we indent multiple regions or multiple lines (below),
            // we treat this as an indentation adjustment; otherwise it is
            // just inserting text.
            self.this_edit_type = EditType::Indent;
        }

        for region in view.sel_regions() {
            let line_range = view.get_line_range(&self.text, region);

            if line_range.len() > 1 {
                self.this_edit_type = EditType::Indent;
                for line in line_range {
                    let offset = view.line_col_to_offset(&self.text, line, 0);
                    let iv = Interval::new_closed_open(offset, offset);
                    builder.replace(iv, Rope::from(const_tab_text));
                }
            } else {
                let (_, col) = view.offset_to_line_col(&self.text, region.start);
                let mut tab_size = config.tab_size;
                tab_size = tab_size - (col % tab_size);
                let tab_text = self.get_tab_text(config, Some(tab_size));

                let iv = Interval::new_closed_open(region.min(), region.max());
                builder.replace(iv, Rope::from(tab_text));
            }
        }
        self.add_delta(builder.build());
    }

    /// Indents or outdents lines based on selection and user's tab settings.
    /// Uses a BTreeSet to holds the collection of lines to modify.
    /// Preserves cursor position and current selection as much as possible.
    /// Tries to have behavior consistent with other editors like Atom,
    /// Sublime and VSCode, with non-caret selections not being modified.
    fn modify_indent(&mut self, view: &View, config: &BufferItems,
                     direction: IndentDirection) {
        self.this_edit_type = EditType::Indent;
        let mut lines = BTreeSet::new();
        let tab_text = self.get_tab_text(config, None);
        for region in view.sel_regions() {
            let line_range = view.get_line_range(&self.text, region);
            for line in line_range {
                lines.insert(line);
            }
        }
        match direction {
            IndentDirection::In =>  self.indent(view, lines, tab_text),
            IndentDirection::Out => self.outdent(view, lines, tab_text)
         };

    }

    fn indent(&mut self, view: &View, lines: BTreeSet<usize>, tab_text: &str) {
        let mut builder = delta::Builder::new(self.text.len());
        for line in lines {
            let offset = view.line_col_to_offset(&self.text, line, 0);
            let interval = Interval::new_closed_open(offset, offset);
            builder.replace(interval, Rope::from(tab_text));

        }
        self.this_edit_type = EditType::InsertChars;
        self.add_delta(builder.build());
    }

    fn outdent(&mut self, view: &View, lines: BTreeSet<usize>, tab_text: &str) {
        let mut builder = delta::Builder::new(self.text.len());
        for line in lines {
            let offset = view.line_col_to_offset(&self.text, line, 0);
            let tab_offset = view.line_col_to_offset(&self.text, line,
                                                     tab_text.len());
            let interval = Interval::new_closed_open(offset, tab_offset);
            let leading_slice = self.text.slice_to_cow(interval.start()..interval.end());
            if leading_slice == tab_text {
                builder.delete(interval);
            } else if let Some(first_char_col) = leading_slice.find(|c: char| !c.is_whitespace()) {
                let first_char_offset = view.line_col_to_offset(&self.text, line, first_char_col);
                let interval = Interval::new_closed_open(offset, first_char_offset);
                builder.delete(interval);
            }
        }
        self.this_edit_type = EditType::Delete;
        self.add_delta(builder.build());
    }

    fn get_tab_text(&self, config: &BufferItems, tab_size: Option<usize>)
        -> &'static str
    {
        let tab_size = tab_size.unwrap_or(config.tab_size);
        let tab_text = if config.translate_tabs_to_spaces {
            n_spaces(tab_size)
        } else { "\t" };

        tab_text
    }

    fn do_insert(&mut self, view: &View, chars: &str) {
        self.this_edit_type = EditType::InsertChars;
        self.insert(view, chars);
    }

    fn do_paste(&mut self, view: &View, chars: &str) {
        if view.sel_regions().len() == 1
            || view.sel_regions().len() != count_lines(chars)
        {
            self.insert(view, chars);
        } else {
            let mut builder = delta::Builder::new(self.text.len());
            for (sel, line) in view.sel_regions().iter().zip(chars.lines()) {
                let iv = Interval::new_closed_open(sel.min(), sel.max());
                builder.replace(iv, line.into());
            }
            self.add_delta(builder.build());
        }
    }

    pub(crate) fn do_cut(&mut self, view: &mut View) -> Value {
        let result = self.do_copy(view);
        self.delete_sel_regions(&view.sel_regions());
        result
    }

    pub(crate) fn do_copy(&self, view: &View) -> Value {
        if let Some(val) = self.extract_sel_regions(view.sel_regions()) {
            Value::String(val.into_owned())
        } else {
            Value::Null
        }
    }

    fn do_undo(&mut self) {
        if self.cur_undo > 1 {
            self.cur_undo -= 1;
            assert!(self.undos.insert(self.live_undos[self.cur_undo]));
            self.this_edit_type = EditType::Undo;
            self.update_undos();
        }
    }

    fn do_redo(&mut self) {
        if self.cur_undo < self.live_undos.len() {
            assert!(self.undos.remove(&self.live_undos[self.cur_undo]));
            self.cur_undo += 1;
            self.this_edit_type = EditType::Redo;
            self.update_undos();
        }
    }

    fn update_undos(&mut self) {
        self.engine.undo(self.undos.clone());
        self.text = self.engine.get_head().clone();
    }

    fn sel_region_to_interval_and_rope(&self, region: SelRegion) -> (Interval, Rope) {
        let as_interval = Interval::new_closed_open(region.min(), region.max());
        let interval_rope = self.text.subseq(as_interval);
        (as_interval, interval_rope)
    }

    fn do_transpose(&mut self, view: &View) {
        let mut builder = delta::Builder::new(self.text.len());
        let mut last = 0;
        let mut optional_previous_selection : Option<(Interval, Rope)> =
            last_selection_region(view.sel_regions()).map(
                |&region| self.sel_region_to_interval_and_rope(region));

        for &region in view.sel_regions() {
            if region.is_caret() {
                let middle = region.end;
                let start = self.text.prev_grapheme_offset(middle).unwrap_or(0);
                // Note: this matches Sublime's behavior. Cocoa would swap last
                // two characters of line if at end of line.
                if let Some(end) = self.text.next_grapheme_offset(middle) {
                    if start >= last {
                        let interval = Interval::new_closed_open(start, end);
                        let before =  self.text.slice_to_cow(start..middle);
                        let after = self.text.slice_to_cow(middle..end);
                        let swapped: String = [after, before].concat();
                        builder.replace(interval, Rope::from(swapped));
                        last = end;
                    }
                }
            } else if let Some(previous_selection) = optional_previous_selection {
                let current_interval = self.sel_region_to_interval_and_rope(region);
                builder.replace(current_interval.0, previous_selection.1);
                optional_previous_selection = Some(current_interval);
            }
        }
        if !builder.is_empty() {
            self.this_edit_type = EditType::Transpose;
            self.add_delta(builder.build());
        }
    }

    fn yank(&mut self, view: &View, kill_ring: &mut Rope) {
        // TODO: if there are multiple cursors and the number of newlines
        // is one less than the number of cursors, split and distribute one
        // line per cursor.
        self.insert(view, kill_ring.clone());
    }

    fn replace(&mut self, view: &mut View, replace_all: bool) {
        if let Some(Replace { chars, .. }) = view.get_replace() {
            // todo: implement preserve case
            // store old selection because in case nothing is found the selection will be preserved
            let mut old_selection = Selection::new();
            for &region in view.sel_regions() {
                old_selection.add_region(region);
            }
            view.collapse_selections(&self.text);

            if replace_all {
                view.do_find_all(&self.text);
            } else {
                view.do_find_next(&self.text, false, true, true, &SelectionModifier::Set);
            }

            match last_selection_region(view.sel_regions()) {
                Some(_) => self.insert(view, chars),
                None => return,
            };
        }
    }

    fn transform_text<F: Fn(&str) -> String>(&mut self, view: &View,
                                             transform_function: F) {
        let mut builder = delta::Builder::new(self.text.len());

        for region in view.sel_regions() {
            let selected_text = self.text.slice_to_cow(region);
            let interval = Interval::new_closed_open(region.min(), region.max());
            builder.replace(interval, Rope::from(transform_function(&selected_text)));
        }
        if !builder.is_empty() {
            self.this_edit_type = EditType::Other;
            self.add_delta(builder.build());
        }
    }

<<<<<<< HEAD
    /// Changes the number(s) under the cursor(s) with the `transform_function`.
    /// If there is a number next to or on the beginning of the region, then
    /// this number will be replaced with the result of `transform_function` and
    /// the cursor will be placed at the end of the number.
    /// Some Examples with a increment `transform_function`:
    ///
    /// "|1234" -> "1235|"
    /// "12|34" -> "1235|"
    /// "-|12" -> "-11|"
    /// "1[23 and other contents|]" -> "124| and other contents"
    ///
    /// This function also works fine with multiple regions.
    fn change_number<F: Fn(i32) -> i32>(&mut self, view: &View,
                                        transform_function: F) {
        let mut builder = delta::Builder::new(self.text.len());
        for region in view.sel_regions() {
            let line_nb = view.line_of_offset(&self.text, region.min());
            let line_start = view.offset_of_line(&self.text, line_nb);
            let line_end = view.offset_of_line(&self.text, line_nb + 1);
            let line = self.text.slice_to_string(&SelRegion::new(line_start, line_end));
            let (mut begin,  mut end) = (region.min() - line_start, line.len());

            let walker = |enumerated: Vec<(usize, char)>| -> Option<usize> {
                for (i, c) in enumerated {
                    if !c.is_digit(10) && c != '-' {
                        return Some(i);
                    }
                }
                None
            };

            // Walk backwards to see where the number starts
            let begin = walker(line.chars().rev().skip(end - begin).enumerate().collect())
                .map(|i| begin - i).unwrap_or(0);

            // Walk forwards to see where the number ends
            let end = walker(line.chars().skip(begin).enumerate().collect())
                .map(|i| begin + i).unwrap_or(line.len());

            if let Some(number) = &line[begin..end].parse::<i32>().ok() {
                let interval = Interval::new_closed_open(line_start + begin, line_start + end);
                builder.replace(interval, Rope::from(format!("{}", transform_function(*number))));
=======
    // capitalization behaviour is similar to behaviour in XCode
    fn capitalize_text(&mut self, view: &mut View) {
        let mut builder = delta::Builder::new(self.text.len());
        let mut final_selection = Selection::new();

        for &region in view.sel_regions() {
            final_selection.add_region(SelRegion::new(region.max(), region.max()));
            let mut word_cursor = WordCursor::new(&self.text, region.min());

            loop {
                // capitalize each word in the current selection
                let (start, end) = word_cursor.select_word();

                if start < end {
                    let interval = Interval::new_closed_open(start, end);
                    let word = self.text.slice_to_cow(start..end);

                    // first letter is uppercase, remaining letters are lowercase
                    let (first_char, rest) = word.split_at(1);
                    let capitalized_text = [first_char.to_uppercase(), rest.to_lowercase()].concat();
                    builder.replace(interval, Rope::from(capitalized_text));
                }

                if word_cursor.next_boundary().is_none() || end > region.max() {
                    break;
                }
>>>>>>> bbc05d53
            }
        }

        if !builder.is_empty() {
            self.this_edit_type = EditType::Other;
            self.add_delta(builder.build());
        }
<<<<<<< HEAD
=======

        // at the end of the transformation carets are located at the end of the words that were
        // transformed last in the selections
        view.collapse_selections(&self.text);
        view.set_selection(&self.text, final_selection);
>>>>>>> bbc05d53
    }

    fn duplicate_line(&mut self, view: &View, config: &BufferItems) {
        let mut builder = delta::Builder::new(self.text.len());
        // get affected lines or regions
        let mut to_duplicate = BTreeSet::new();

        for region in view.sel_regions() {
            let (first_line, _) = view.offset_to_line_col(&self.text, region.min());
            let line_start = view.offset_of_line(&self.text, first_line);

            let mut cursor = match region.is_caret() {
                true => Cursor::new(&self.text, line_start),
                false => {  // duplicate all lines together that are part of the same selections
                    let (last_line, _) = view.offset_to_line_col(&self.text, region.max());
                    let line_end = view.offset_of_line(&self.text, last_line);
                    Cursor::new(&self.text, line_end)
                }
            };

            if let Some(line_end) = cursor.next::<LinesMetric>() {
                to_duplicate.insert((line_start, line_end));
            }
        }

        for (start, end) in to_duplicate {
            // insert duplicates
            let iv = Interval::new_closed_open(start, start);
            builder.replace(iv, self.text.slice(start..end));

            // last line does not have new line character so it needs to be manually added
            if end == self.text.len() {
                builder.replace(iv, Rope::from(&config.line_ending))
            }
        }

        self.this_edit_type = EditType::Other;
        self.add_delta(builder.build());
    }

    pub(crate) fn do_edit(&mut self, view: &mut View, kill_ring: &mut Rope,
                          config: &BufferItems, cmd: BufferEvent) {
        use self::BufferEvent::*;
        match cmd {
            Delete { movement, kill } =>
                self.delete_by_movement(view, movement, kill, kill_ring),
            Backspace => self.delete_backward(view, config),
            Transpose => self.do_transpose(view),
            Undo => self.do_undo(),
            Redo => self.do_redo(),
            Uppercase => self.transform_text(view, |s| s.to_uppercase()),
            Lowercase => self.transform_text(view, |s| s.to_lowercase()),
            Capitalize => self.capitalize_text(view),
            Indent => self.modify_indent(view, config, IndentDirection::In),
            Outdent => self.modify_indent(view, config, IndentDirection::Out),
            InsertNewline => self.insert_newline(view, config),
            InsertTab => self.insert_tab(view, config),
            Insert(chars) => self.do_insert(view, &chars),
            Paste(chars) => self.do_paste(view, &chars),
            Yank => self.yank(view, kill_ring),
            ReplaceNext => self.replace(view, false),
            ReplaceAll => self.replace(view, true),
            DuplicateLine => self.duplicate_line(view, config),
            IncreaseNumber => self.change_number(view, |s| s + 1),
            DecreaseNumber => self.change_number(view, |s| s - 1),
        }
    }

    pub fn theme_changed(&mut self, style_map: &ThemeStyleMap) {
        self.layers.theme_changed(style_map);
    }

    pub fn plugin_n_lines(&self) -> usize {
        self.text.measure::<LinesMetric>() + 1
    }

    pub fn update_spans(&mut self, view: &mut View, plugin: PluginId,
                        start: usize, len: usize, spans: Vec<ScopeSpan>,
                        rev: RevToken) {
        let _t = trace_block("Editor::update_spans", &["core"]);
        // TODO: more protection against invalid input
        let mut start = start;
        let mut end_offset = start + len;
        let mut sb = SpansBuilder::new(len);
        for span in spans {
            sb.add_span(Interval::new_open_open(span.start, span.end),
                        span.scope_id);
        }
        let mut spans = sb.build();
        if rev != self.engine.get_head_rev_id().token() {
            let delta = self.engine.delta_rev_head(rev);
            let mut transformer = Transformer::new(&delta);
            let new_start = transformer.transform(start, false);
            if !transformer.interval_untouched(
                Interval::new_closed_closed(start, end_offset)) {
                spans = spans.transform(start, end_offset, &mut transformer);
            }
            start = new_start;
            end_offset = transformer.transform(end_offset, true);
        }
        let iv = Interval::new_closed_closed(start, end_offset);
        self.layers.update_layer(plugin, iv, spans);
        view.invalidate_styles(&self.text, start, end_offset);
    }

    pub(crate) fn get_rev(&self, rev: RevToken) -> Option<Cow<Rope>> {
        let text_cow = if rev == self.engine.get_head_rev_id().token() {
            Cow::Borrowed(&self.text)
        } else {
            match self.engine.get_rev(rev) {
                None => return None,
                Some(text) => Cow::Owned(text)
            }
        };
        
        Some(text_cow)
    }

    pub fn plugin_get_data(&self, start: usize,
                           unit: TextUnit,
                           max_size: usize,
                           rev: RevToken) -> Option<GetDataResponse> {
        let _t = trace_block("Editor::plugin_get_data", &["core"]);
        let text_cow = self.get_rev(rev)?;
        let text = &text_cow;
        // convert our offset into a valid byte offset
        let offset = unit.resolve_offset(text.borrow(), start)?;

        let max_size = min(max_size, MAX_SIZE_LIMIT);
        let mut end_off = offset.saturating_add(max_size);
        if end_off >= text.len() {
            end_off = text.len();
        } else {
            // Snap end to codepoint boundary.
            end_off = text.prev_codepoint_offset(end_off + 1).unwrap();
        }

        let chunk = text.slice_to_cow(offset..end_off).into_owned();
        let first_line = text.line_of_offset(offset);
        let first_line_offset = offset - text.offset_of_line(first_line);

        Some(GetDataResponse { chunk, offset, first_line, first_line_offset })
    }
}

#[derive(PartialEq, Eq, Clone, Copy, Debug, Serialize, Deserialize)]
#[serde(rename_all = "snake_case")]
pub enum EditType {
    /// A catchall for edits that don't fit elsewhere, and which should
    /// always have their own undo groups; used for things like cut/copy/paste.
    Other,
    /// An insert from the keyboard/IME (not a paste or a yank).
    #[serde(rename = "insert")]
    InsertChars,
    #[serde(rename = "newline")]
    InsertNewline,
    /// An indentation adjustment.
    Indent,
    Delete,
    Undo,
    Redo,
    Transpose,
}

impl EditType {
    /// Checks whether a new undo group should be created between two edits.
    fn breaks_undo_group(self, previous: EditType) -> bool {
        self == EditType::Other
        || self == EditType::Transpose
        || self != previous
    }
}


fn last_selection_region(regions: &[SelRegion]) -> Option<&SelRegion> {
    for region in regions.iter().rev() {
        if !region.is_caret() {
            return Some(region);
        }
    }
    None
}

fn n_spaces(n: usize) -> &'static str {
    let spaces = "                                ";
    assert!(n <= spaces.len());
    &spaces[..n]
}

/// Counts the number of lines in the string, not including any trailing newline.
fn count_lines(s: &str) -> usize {
    let mut newlines = count_newlines(s);
    if s.as_bytes().last() == Some(&0xa) {
        newlines -= 1;
    }
    1 + newlines
}<|MERGE_RESOLUTION|>--- conflicted
+++ resolved
@@ -686,8 +686,7 @@
             self.add_delta(builder.build());
         }
     }
-
-<<<<<<< HEAD
+  
     /// Changes the number(s) under the cursor(s) with the `transform_function`.
     /// If there is a number next to or on the beginning of the region, then
     /// this number will be replaced with the result of `transform_function` and
@@ -730,7 +729,15 @@
             if let Some(number) = &line[begin..end].parse::<i32>().ok() {
                 let interval = Interval::new_closed_open(line_start + begin, line_start + end);
                 builder.replace(interval, Rope::from(format!("{}", transform_function(*number))));
-=======
+            }
+        }
+
+        if !builder.is_empty() {
+            self.this_edit_type = EditType::Other;
+            self.add_delta(builder.build());
+        }
+    }
+
     // capitalization behaviour is similar to behaviour in XCode
     fn capitalize_text(&mut self, view: &mut View) {
         let mut builder = delta::Builder::new(self.text.len());
@@ -757,7 +764,6 @@
                 if word_cursor.next_boundary().is_none() || end > region.max() {
                     break;
                 }
->>>>>>> bbc05d53
             }
         }
 
@@ -765,14 +771,11 @@
             self.this_edit_type = EditType::Other;
             self.add_delta(builder.build());
         }
-<<<<<<< HEAD
-=======
 
         // at the end of the transformation carets are located at the end of the words that were
         // transformed last in the selections
         view.collapse_selections(&self.text);
         view.set_selection(&self.text, final_selection);
->>>>>>> bbc05d53
     }
 
     fn duplicate_line(&mut self, view: &View, config: &BufferItems) {
