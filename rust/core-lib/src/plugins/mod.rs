--- conflicted
+++ resolved
@@ -26,7 +26,7 @@
 
 use serde_json::Value;
 
-use xi_rpc::{RpcPeer, RpcLoop, Error as RpcError};
+use xi_rpc::{self, RpcPeer, RpcLoop};
 use xi_trace;
 
 use WeakXiCore;
@@ -100,7 +100,7 @@
     }
 
     pub fn update<F>(&self, update: &PluginUpdate, callback: F)
-        where F: FnOnce(Result<Value, RpcError>) + Send + 'static
+where F: FnOnce(Result<Value, xi_rpc::Error>) + Send + 'static
     {
         self.peer.send_rpc_request_async("update", &json!(update),
                                          Box::new(callback))
@@ -112,55 +112,13 @@
                                         &json!({"enabled": enabled}))
     }
 
-    pub fn collect_trace(&self) -> Result<Value, RpcError> {
+    pub fn collect_trace(&self) -> Result<Value, xi_rpc::Error> {
         self.peer.send_rpc_request("collect_trace", &json!({}))
     }
 }
 
-<<<<<<< HEAD
 pub(crate) fn start_plugin_process(plugin_desc: PluginDescription,
                                     id: PluginId, core: WeakXiCore) {
-=======
-
-/// Starts a thread which collects editor updates and propagates them to plugins.
-///
-/// In addition to updates caused by user edits, updates can be caused by
-/// plugin edits. These updates arrive asynchronously. After being applied to
-/// the relevant buffer via an `Editor` instance, they need to be propagated
-/// back out to all interested plugins.
-///
-/// In order to avoid additional complexity in the model graph (e.g. giving each
-/// `Editor` a weak reference to the `PluginManager`) we instead give each
-/// `Editor` a tx end of an `mpsc::channel`. As plugin updates are generated,
-/// they are sent over this channel to a receiver running in another thread,
-/// which forwards them to interested plugins.
-pub fn start_update_thread(
-    rx: mpsc::Receiver<(ViewIdentifier, PluginUpdate, usize)>,
-    manager_ref: &PluginManagerRef)
-{
-    let manager_ref = manager_ref.clone();
-    thread::spawn(move ||{
-        while let Ok((view_id, update, undo_group)) = rx.recv() {
-            if let Some(err) = manager_ref.update_plugins(
-                view_id, update, undo_group).err() {
-                eprintln!("error updating plugins {:?}", err);
-            }
-        }
-    });
-}
-
-/// Launches a plugin, associating it with a given view.
-pub fn start_plugin_process<C>(manager_ref: &PluginManagerRef,
-                          plugin_desc: &PluginDescription,
-                          identifier: PluginPid,
-                          completion: C)
-    where C: FnOnce(Result<PluginRef, io::Error>) + Send + 'static
-{
-
-    let mut manager_ref = manager_ref.clone();
-    let plugin_desc = plugin_desc.to_owned();
-
->>>>>>> 576f4af2
     thread::spawn(move || {
         eprintln!("starting plugin {}", &plugin_desc.name);
         let child = ProcCommand::new(&plugin_desc.exec_path)
@@ -174,10 +132,8 @@
                 let child_stdout = child.stdout.take().unwrap();
                 let mut looper = RpcLoop::new(child_stdin);
                 let peer: RpcPeer = Box::new(looper.get_raw_peer());
-<<<<<<< HEAD
                 let name = plugin_desc.name.clone();
-                eprintln!("spawned {}", &name);
-                peer.send_rpc_notification("ping", &json!({}));
+peer.send_rpc_notification("ping", &Value::Array(Vec::new()));
                 let plugin = Plugin { peer, process: child, name, id };
 
                 // set tracing immediately
@@ -186,19 +142,6 @@
                 }
 
                 core.plugin_connect(Ok(plugin));
-=======
-                peer.send_rpc_notification("ping", &Value::Array(Vec::new()));
-                let plugin = Plugin {
-                    peer,
-                    process: child,
-                    description: plugin_desc,
-                    identifier,
-                };
-                let plugin_ref = PluginRef(
-                    Arc::new(Mutex::new(plugin)),
-                    Arc::new(AtomicBool::new(false)));
-                completion(Ok(plugin_ref.clone()));
->>>>>>> 576f4af2
                 //TODO: we could be logging plugin exit results
                 let mut core = core;
                 let _ = looper.mainloop(|| BufReader::new(child_stdout),
